# Here live all the GURPS Orbit Contents; Planets and Asteroid Belts, Moons and
# Moonlets
from . import dice as GD
from .tables import SizeToInt, IntToSize, MAtmoTable, TempFactor, WorldClimate
from math import floor

class OrbitContent:
    def roll(self, dicenum, modifier):
        return self.roller.roll(dicenum, modifier)

    def __init__(self,
                 primary,    # Primary star
                 orbitalradius):
        self.roller = GD.DiceRoller()
        self.__orbit = orbitalradius
        self.primarystar = primary
        primarylum = self.primarystar.getLuminosity()
        self.makebbtemp(primarylum, self.__orbit)

    def makebbtemp(self, lum, orb):
        self.__bbtemp = 278 * lum**(0.25) * orb**(-0.5)

    def getBBTemp(self):
        return self.__bbtemp

    def getOrbit(self):
        return self.__orbit




class World(OrbitContent):
    def __init__(self, primary, orbitalradius, sizeclass):
        OrbitContent.__init__(self, primary, orbitalradius)
        self.__sizeclass = sizeclass
        self.maketype()
        self.makeatmosphere()
        self.makehydrographics()
        self.makeclimate()

    def __repr__(self):
        return repr("World")

    def type(self):
        return "World"

    def getSize(self):
        return self.__sizeclass

    def maketype(self):
        bbtemp = self.getBBTemp()
        size = self.getSize()
        primmass = self.primarystar.getMass()
        type = 'Ice'
        if size == 'Tiny' and bbtemp >= 141:
            type = 'Rock'
        if size == 'Small':
            if bbtemp <= 80:
                type = 'Hadean'
            if bbtemp >= 141:
                type = 'Rock'
        if size == 'Standard':
            if bbtemp <= 80:
                type = 'Hadean'
        if size == 'Standard' or size == 'Large':
            if bbtemp > 150 and bbtemp <= 230 and primmass <= 0.65:
                type = 'Ammonia'
            if bbtemp > 240 and bbtemp <= 320:
                age = self.primarystar.getAge()
                if size == 'Standard':
                    cap = 10
                if size == 'Large':
                    cap = 5
                bonus = floor(age / 0.5)
                if bonus > cap:
                    bonus = cap
                dice = self.roll(3, bonus)
                if dice >= 18:
                    type = 'Garden'
                else:
                    type = 'Ocean'
            if bbtemp > 320 and bbtemp <= 500:
                type = 'Greenhouse'
            if bbtemp > 500:
                type = 'Chthonian'
        self.__type = type

    def getType(self):
        return self.__type

    def getAtmass(self):
        return self.__atmmass

    def makeatmosphere(self):
        size = self.getSize()
        type = self.getType()
        # Determine atmospheric mass
        if size == 'Tiny' or type == 'Hadean' or type == 'Chthonian' or  type == 'Rock':
            self.__atmmass = 0
        else:
            self.__atmmass = self.roll(3,0) / 10.

        # Now determine atmospheric composition
        self.atmcomp = {
            'Corrosive': False,
            'Mildly Toxic': False,
            'Highly Toxic': False,
            'Lethally Toxic': False,
            'Suffocating': False
        }
        self.__hasmarginal = False
        self.__marginal = ''
        if size == 'Small' and type == 'Ice':
            self.atmcomp['Suffocating'] = True
            if self.roll(3,0) > 15:
                self.atmcomp['Lethally Toxic'] = True
            else:
                self.atmcomp['Mildly Toxic'] = True

        if type == 'Ammonia' or type == 'Greenhouse':
            self.atmcomp['Suffocating'] = True
            self.atmcomp['Lethally Toxic'] = True
            self.atmcomp['Corrosive'] = True

        if type == 'Garden':
            if self.roll(3,0) >= 12:
                self.__hasmarginal = True
                self.__marginal = MAtmoTable[self.roll(3,0)]

        if size == 'Standard' and (type == 'Ice' or type == 'Ocean'):
            self.atmcomp['Suffocating'] = True
            if self.roll(3,0) > 12:
                self.atmcomp['Mildly Toxic'] = True

        if size == 'Large' and (type == 'Ice' or type == 'Ocean'):
            self.atmcomp['Highly Toxic'] = True
            self.atmcomp['Suffocating'] = True

    def getMarginal(self):
        """Return a tuple:
        (boolean: marginal, marginal atmosphere)
        """
        return (self.__hasmarginal, self.__marginal)

    def makehydrographics(self):
        hydro = 0
        size = self.getSize()
        type = self.getType()
        if size == 'Small' and type == 'Ice':
            hydro = self.roll(1,2) * 10
        if type == 'Ammonia':
            hydro = self.roll(2,0) * 10
            if hydro > 100:
                hydro = 100
        if type == 'Ice' and (size == 'Standard' or size == 'Large'):
            hydro = self.roll(2,-10) * 10
            if hydro < 0:
                hydro = 0
        if type == 'Ocean' or type == 'Garden':
            bonus = 4
            if size == 'Large':
                bonus = 6
            hydro = self.roll(1, bonus) * 10
            if hydro > 100:
                hydro = 100
        if type == 'Greenhouse':
            hydro = self.roll(2, -7) * 10
            if hydro < 0:
                hydro = 0
        self.__hydrocover = hydro

    def getHydrocover(self):
        return self.__hydrocover

    def absorptiongreenhouse(self):
        """
        Return a tuple (absorption factor, greenhouse factor) based on world
        type and size.
        """
        type = self.getType()
        size = self.getSize()
        if type is not 'Garden' and type is not 'Ocean':
            return TempFactor[type][size]
        else:
            hydro = self.getHydrocover()
            abs = 0.84
            if hydro <= 90:
                abs = 0.88
            if hydro <= 50:
                abs = 0.92
            if hydro <= 20:
                abs = 0.95
            return (abs, 0.16)

    def makeclimate(self):
        abs, green = self.absorptiongreenhouse()
        matm  = self.getAtmass()
        bbcorr = abs * (1 + (matm * green))
        self.__averagesurface = bbcorr * self.getBBTemp()
        self.__climatetype = WorldClimate(self.__averagesurface)

    def getAvSurf(self):
        return self.__averagesurface

    def getClimate(self):
        return self.__climatetype




class Planet(World):
    def __init__(self, primary, orbitalradius, sizeclass):
        World.__init__(self, primary, orbitalradius, sizeclass)
        self.generatemoons()

    def printinfo(self):
        print("--- Planet Info ---")
        print("        Orbit:\t{}".format(self.getOrbit()))
        print("   World Type:\t{} ({})".format(self.getSize(), self.getType()))
        if self.__nummoons > 0:
            print("      # Moons:\t{}".format(self.__nummoons))
            for moon in self.__moons:
                moon.printinfo()
        if self.__nummoonlets > 0:
            print("    # Moonlts:\t{}".format(self.__nummoonlets))
        self.printatmosphere()
        print("  Hydrogr Cov:\t{}".format(self.getHydrocover()))
<<<<<<< HEAD
        print("------------------- \n")
=======
        print("    Av Surf T:\t{}".format(self.getAvSurf()))
        print("      Climate:\t{}".format(self.getClimate()))
>>>>>>> 0d9e6cfc

    def printatmosphere(self):
        atcomp = self.atmcomp
        bmarg, marg = self.getMarginal()
        atmcomp = [key for key in atcomp.keys() if atcomp[key] == True]
        if len(atmcomp) > 0:
            print("     Atm Comp:\t{}".format(atmcomp))
        if bmarg:
            print("     Marginal:\t{}".format(marg))

    def __repr__(self):
        return repr("{} Terrestrial Planet".format(self.getSize()))

    def type(self):
        return "Terrestrial World"

    def generatemoons(self):
        rollmod = -4
        rollmod += self.moonrollmodifier()
        moonroll = self.roll(1, rollmod)
        if moonroll <= 0:
            moonroll = 0
            # If we have no major moons, generate moonlets
            self.generatemoonlets()
        else:
            self.__nummoonlets = 0
            self.__moonlets = []
        self.__nummoons = moonroll
        self.__moons = [Moon(self, self.primarystar) for moonnum in range(moonroll)]

    def generatemoonlets(self):
        rollmod = -2
        rollmod += self.moonrollmodifier()
        moonletroll = self.roll(1, rollmod)
        if moonletroll < 0:
            moonletroll = 0
        self.__nummoonlets = moonletroll
        self.__moonlets = [Moonlet(self) for moonletnum in range(moonletroll)]

    def moonrollmodifier(self):
        modifier = 0
        orbit = self.getOrbit()
        if orbit <= 0.5:
            return -20 # Equivalent to "do not roll"
        if orbit > 0.5 and orbit <= 0.75:
            modifier -= 3
        if orbit > 0.75 and orbit <= 1.5:
            modifier -= 1
        modifier += (SizeToInt[self.getSize()] - 2)
        return modifier

    def getSatellites(self):
        if self.__nummoons > 0:
            return self.__moons
        if self.__nummoonlets > 0:
            return self.__moonlets



class AsteroidBelt(OrbitContent):
    def __repr__(self):
        return repr("Asteroid Belt")

    def type(self):
        return "Asteroid Belt"

    def printinfo(self):
        print("Asteroid Belt")
        print("    Orbit:\t{}".format(self.getOrbit()))




class GasGiant(OrbitContent):
    def __init__(self, primary, orbitalradius, rollbonus=True):
        OrbitContent.__init__(self, primary, orbitalradius)
        self.makesize(rollbonus)
        self.makemoons()
        #self.printinfo()

    def __repr__(self):
        return repr("{} Gas Giant".format(self.__size))

    def makesize(self, rollbonus):
        if rollbonus:
            modifier = 4
        else:
            modifier = 0
        dice = self.roll(3, modifier)
        self.__size = "Small"
        if dice > 10:
            self.__size = "Medium"
        if dice > 16:
            self.__size = "Large"

    def getSize(self):
        return self.__size

    def printinfo(self):
        print("---- Gas Giant Properties ----")
        print("     Size:\t{}".format(self.__size))
        print("  BB Temp:\t{}".format(self.getBBTemp()))
        print("  # 1st M:\t{}".format(len(self.__firstfamily)))
        print("  # 2nd M:\t{}".format(len(self.__secondfamily)))
        print("  # 3rd M:\t{}".format(len(self.__thirdfamily)))
        for moon in self.__secondfamily:
            moon.printinfo()
        print("------------------------------\n")

    def type(self):
        return "Gas Giant"

    def makemoons(self):
        self.makefirstfamily()
        self.makesecondfamily()
        self.makethirdfamily()

    def makefirstfamily(self):
        orbit = self.getOrbit()
        modifier = 0
        if orbit <= 0.1:
            modifier = -10
        if orbit > 0.1 and orbit <= 0.5:
            modifier = -8
        if orbit > 0.5 and orbit <= 0.75:
            modifier = -6
        if orbit > 0.75 and orbit <= 1.5:
            modifier = -3
        nummoonlets = self.roll(2, modifier)
        if nummoonlets < 0:
            nummoonlets = 0
        self.__firstfamily = [Moonlet(self) for nummoonlet in range(nummoonlets)]


    def makesecondfamily(self):
        orbit = self.getOrbit()
        modifier = 0
        if orbit <= 0.1:
            modifier = -200 # Equivalent to "do not roll"
        if orbit > 0.1 and orbit <= 0.5:
            modifier = -5
        if orbit > 0.5 and orbit <= 0.75:
            modifier = -3
        if orbit > 0.75 and orbit <= 1.5:
            modifier = -1
        nummoons = self.roll(1, modifier)
        if nummoons < 0:
            nummoons = 0
        self.__secondfamily = [Moon(self, self.primarystar) for nummoon in range(nummoons)]


    def makethirdfamily(self):
        orbit = self.getOrbit()
        modifier = 0
        if orbit <= 0.5:
            modifier = -200 # Equivalent to "do not roll"
        if orbit > 0.5 and orbit <= 0.75:
            modifier = -5
        if orbit > 0.75 and orbit <= 1.5:
            modifier = -4
        if orbit > 1.5 and orbit <= 3:
            modifier = -1
        nummoonlets = self.roll(1, modifier)
        if nummoonlets < 0:
            nummoonlets = 0
        self.__thirdfamily = [Moonlet(self) for nummoonlet in range(nummoonlets)]



class Moon(World):
    def __init__(self, parentplanet, primarystar):
        self.roller = GD.DiceRoller()
        self.parent = parentplanet
        self.primarystar = primarystar
        self.makebbtemp()
        self.__orbit = None
        self.makesize()
        self.maketype()
        self.makeatmosphere()
        self.makehydrographics()

    def printinfo(self):
        print("         *** Moon Information *** ")
        #print("Parent Planet:\t{}".format(self.parent))
        print("           Size Class:\t{}".format(self.__sizeclass))
        print("                Orbit:\t{}".format(self.__orbit))
        print("         --- **************** --- \n")

    def makebbtemp(self):
        self.__bbtemp = self.parent.getBBTemp()
    def getBBTemp(self):
        return self.__bbtemp

    def makesize(self):
        parent = self.parent
        parentsize = SizeToInt[parent.getSize()]
        if parent.type() == "Gas Giant":
            parentsize = SizeToInt["Large"]
        diceroll = self.roll(3,0)
        if diceroll >= 15:
            childsize = parentsize - 1
        if diceroll >= 12:
            childsize = parentsize - 2
        else:
            childsize = parentsize - 3
        if childsize < 0:
            childsize = 0
        self.__sizeclass = IntToSize[childsize]

    def getSize(self):
        return self.__sizeclass

    def setOrbit(self, orbit):
        self.__orbit = orbit

    def roll(self, ndice, modifier):
        return self.roller.roll(ndice, modifier)



class Moonlet:
    def roll(self, ndice, modifier):
        return self.roller.roll(ndice, modifier)

    def __init__(self, parentplanet):
        self.parent = parentplanet
        self.roller = GD.DiceRoller()

    def printinfo(self):
        print("Moonlet Information")
        print("Parent Planet:\t{}".format(self.parent))<|MERGE_RESOLUTION|>--- conflicted
+++ resolved
@@ -225,12 +225,9 @@
             print("    # Moonlts:\t{}".format(self.__nummoonlets))
         self.printatmosphere()
         print("  Hydrogr Cov:\t{}".format(self.getHydrocover()))
-<<<<<<< HEAD
-        print("------------------- \n")
-=======
         print("    Av Surf T:\t{}".format(self.getAvSurf()))
         print("      Climate:\t{}".format(self.getClimate()))
->>>>>>> 0d9e6cfc
+        print("------------------- \n")
 
     def printatmosphere(self):
         atcomp = self.atmcomp
