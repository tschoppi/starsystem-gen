--- conflicted
+++ resolved
@@ -65,11 +65,7 @@
             ecc = 0.7
         if droll >= 18:
             ecc = 0.8
-<<<<<<< HEAD
-        return ecc, self.make_min_max(ecc)
-=======
         return ecc
->>>>>>> c65d135d
 
     def get_eccentricity(self):
         if self.has_eccentricity:
@@ -77,17 +73,9 @@
         else:
             return None
 
-<<<<<<< HEAD
-    def make_min_max(self, eccentricity) -> tuple:
-        min_orbit = self.get_orbit() * (1 - eccentricity)
-        max_orbit = self.get_orbit() * (1 + eccentricity)
-=======
     def make_min_max(self) -> Tuple[float, float]:
         min_orbit = self.get_orbit() * (1 - self.eccentricity)
         max_orbit = self.get_orbit() * (1 + self.eccentricity)
-        print(self.eccentricity)
-        print(min_orbit, max_orbit)
->>>>>>> c65d135d
         return min_orbit, max_orbit
 
     def get_min_max(self) -> Tuple[float, float]:
