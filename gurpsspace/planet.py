--- conflicted
+++ resolved
@@ -1,18 +1,14 @@
 from .world import World
 from .satellites import Moon, Moonlet
 from .tables import SizeToInt
-<<<<<<< HEAD
-=======
 
 from typing import Tuple, List, Union
->>>>>>> c65d135d
 
 
 class Planet(World):
 
     def __init__(self, primary, orbitalradius, sizeclass):
         World.__init__(self, primary, orbitalradius, sizeclass)
-<<<<<<< HEAD
         self.nummoons, self.moons = self.generate_moons()
         if self.nummoons == 0:
             self.nummoonlets, self.moonlets = self.generate_moonlets()
@@ -27,42 +23,17 @@
         self.affinity = self.make_affinity()
         self.daylength, self.moonlength = self.make_calendar()
         self.axtilt = self.make_axial_tilt()
-=======
-        self._nummoons, self._moons = self.generate_moons()
-        if self._nummoons == 0:
-            self._nummoonlets, self._moonlets = self.generate_moonlets()
-        else:
-            self._nummoonlets, self._moonlets = 0, []
-        self._tte = self.make_tidals()
-        self._rotperiod = self.make_rotation()
-        self._volcanism = self.make_volcanism()
-        self._tectonic = self.make_tectonism()
-        self._rvm, self._resources = self.make_resources()
-        self._habitability = self.make_habitability()
-        self._affinity = self.make_affinity()
-        self._daylength, self._moonlength = self.make_calendar()
-        self._axtilt = self.make_axial_tilt()
->>>>>>> c65d135d
 
     def print_info(self):
         print("--- Planet {} Info ---".format(self.get_angled_name()))
         print("        Orbit:\t{}".format(self.get_orbit()))
         print("   World Type:\t{} ({})".format(self.get_size(), self.get_type()))
-<<<<<<< HEAD
         if self.nummoons > 0:
             print("      # Moons:\t{}".format(self.nummoons))
             for moon in self.moons:
                 moon.print_info()
         if self.nummoonlets > 0:
             print("    # Moonlets:\t{}".format(self.nummoonlets))
-=======
-        if self._nummoons > 0:
-            print("      # Moons:\t{}".format(self._nummoons))
-            for moon in self._moons:
-                moon.print_info()
-        if self._nummoonlets > 0:
-            print("    # Moonlets:\t{}".format(self._nummoonlets))
->>>>>>> c65d135d
         self.print_atmosphere()
         print("  Hydrogr Cov:\t{}".format(self.get_hydrographic_cover()))
         print("    Av Surf T:\t{}".format(self.get_average_surface_temp()))
@@ -129,14 +100,13 @@
         modifier += (SizeToInt[self.get_size()] - 2)
         return modifier
 
-<<<<<<< HEAD
-    def get_satellites(self):
+    def get_satellites(self) -> List:
         if self.nummoons > 0:
             return self.moons
         if self.nummoonlets > 0:
             return self.moonlets
 
-    def get_volcanic_bonus(self):
+    def get_volcanic_bonus(self) -> int:
         if not hasattr(self, 'nummoons'):
             return 0
         if self.nummoons == 1:
@@ -145,40 +115,17 @@
             return 10
         return 0
 
-    def get_tectonic_bonus(self):
+    def get_tectonic_bonus(self) -> int:
         if self.nummoons == 1:
             return 2
         if self.nummoons > 1:
-=======
-    def get_satellites(self) -> List:
-        if self._nummoons > 0:
-            return self._moons
-        if self._nummoonlets > 0:
-            return self._moonlets
-
-    def get_volcanic_bonus(self) -> int:
-        if self._nummoons == 1:
-            return 5
-        if self._nummoons > 1:
-            return 10
-        return 0
-
-    def get_tectonic_bonus(self) -> int:
-        if self._nummoons == 1:
-            return 2
-        if self._nummoons > 1:
->>>>>>> c65d135d
             return 4
         return 0
 
     def make_tidals(self) -> Union[float, int]:
         # Collect tidal effects for Moons
         moon_tide = 0
-<<<<<<< HEAD
-        if self.nummoons > 0:
-=======
-        if self._nummoons > 0:
->>>>>>> c65d135d
+        if self.nummoons > 0:
             moons = self.get_satellites()
             for moon in moons:
                 m = moon.get_mass()
@@ -194,20 +141,12 @@
         return round(total_tide)
 
     def get_total_tidal_effect(self):
-<<<<<<< HEAD
         return self.tte
-=======
-        return self._tte
->>>>>>> c65d135d
 
     def make_rotation(self) -> Union[float, int]:
         bonus = 0
         if self.get_total_tidal_effect() > 50:
-<<<<<<< HEAD
             if self.nummoons == 0:
-=======
-            if self._nummoons == 0:
->>>>>>> c65d135d
                 rotational_period = self.get_period() * 365.26
             else:
                 # Find innermost moon and its orbital period
@@ -246,17 +185,14 @@
         return rotational_period
 
     def get_rotation(self):
-<<<<<<< HEAD
         return self.rotperiod
 
-    def make_calendar(self):
+    def make_calendar(self) -> Tuple[float, List[float]]:
         """Make the local calendar, including:
-=======
-        return self._rotperiod
->>>>>>> c65d135d
-
-    def make_calendar(self) -> Tuple[float, List[float]]:
-        """Make the local calendar, consisting of apparent lengths of day and moon cycles (if any moons are present)."""
+
+            - Apparent length of day
+            - Apparent length of moon cycles
+        """
         s = self.get_period() * 365.26
         r = self.get_rotation()
         if s == r:
@@ -266,11 +202,7 @@
         day_length = alen
 
         moon_length = []
-<<<<<<< HEAD
-        if self.nummoons > 0:
-=======
-        if self._nummoons > 0:
->>>>>>> c65d135d
+        if self.nummoons > 0:
             for moon in self.get_satellites():
                 s = moon.get_period()
                 if s == r:
@@ -281,20 +213,11 @@
         return day_length, moon_length
 
     def get_day_length(self):
-<<<<<<< HEAD
         return self.daylength
 
-    def get_moon_lengths(self):
+    def get_moon_lengths(self) -> Union[List[float], None]:
         if self.nummoons > 0:
             return self.moonlength
-=======
-        return self._daylength
-
-    def get_moon_lengths(self) -> Union[List[float], None]:
-        # TODO: Should this not return an empty list instead of None? Could preempt possible NPEs...
-        if self._nummoons > 0:
-            return self._moonlength
->>>>>>> c65d135d
         else:
             return None
 
@@ -322,7 +245,6 @@
         return base + self.roller.roll_dice(2, -2)
 
     def get_axial_tilt(self):
-<<<<<<< HEAD
         return self.axtilt
 
     def num_moons(self):
@@ -330,25 +252,12 @@
 
     def num_moonlets(self):
         return self.nummoonlets
-=======
-        return self._axtilt
-
-    def num_moons(self):
-        return self._nummoons
-
-    def num_moonlets(self):
-        return self._nummoonlets
->>>>>>> c65d135d
 
     def set_number(self, number):
         World.set_number(self, number)
         # Name the moons
         counter = 0
-<<<<<<< HEAD
         for moon in self.moons:
-=======
-        for moon in self._moons:
->>>>>>> c65d135d
             counter += 1
             moon.set_number(counter)
             letter = self.primary_star.get_letter()
