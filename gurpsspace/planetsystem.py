from . import dice
from .gasgiant import GasGiant
from .asteroidbelt import AsteroidBelt
from .planet import Planet
from .tables import OrbitalSpace


class PlanetSystem:

    def __init__(self, parentstar):
        self.roller = dice.DiceRoller()
        self.parentstar = parentstar
        self.__innerlimit, self.__outerlimit = parentstar.get_orbit_limits()
        self.__snowline = parentstar.get_snowline()
        self.__primarylum = parentstar.get_luminosity()
        self.__forbidden = parentstar.has_forbidden_zone()
        if self.__forbidden:
            self.__innerforbidden, self.__outerforbidden = parentstar.get_forbidden_zone()
        self.make_gasgiant_arrangement()
        self.place_first_gasgiant()
        self.createorbits()
        self.make_content_list()
        self.place_gas_giants()
        self.fill_orbits()
        self.name_contents()
        self.make_eccentricities()

    def printinfo(self):
        print("--------------------")
        print(" Planet System Info ")
        print("--------------------")
        print("GG Arrngmnt:\t{}".format(self.__gasarrangement))
        # Nicely formatted first gas giant orbit
        nggorb = round(self.__firstgasorbit, 3)
        print("Frst GG Orb:\t{}".format(nggorb))
        # Nicely formatted orbits
        norb = [round(orb, 3) for orb in self.__orbitarray]
        print("     Orbits:\t{}".format(norb))
        # Beautifully formatted listing of orbits and contents
        self.printorbcontent()
        self.listorbcontentdetails()

    def printorbcontent(self):
        first = True
        for skey in sorted(self.__orbitcontents):
            if first:
                print("Orb Content:\t{}: {}".format(round(skey, 3), self.__orbitcontents[skey]))
                first = False
            else:
                print("\t\t{}: {}".format(round(skey, 3), self.__orbitcontents[skey]))

    def listorbcontentdetails(self):
        for skey in sorted(self.__orbitcontents):
            self.__orbitcontents[skey].print_info()

    def get_orbitcontents(self):
        return self.__orbitcontents

    def allowed_orbit(self, testorbit):
        result = testorbit >= self.__innerlimit
        result &= testorbit <= self.__outerlimit
        if self.__forbidden and result:
            result2 = testorbit <= self.__innerforbidden
            result2 |= testorbit >= self.__outerforbidden
            return result & result2
        else:
            return result

    def make_gasgiant_arrangement(self):
        dice = self.roller.roll_dice(3, 0)
        self.__gasarrangement = 'None'
        if dice > 10:
            self.__gasarrangement = 'Conventional'
        if dice > 12:
            self.__gasarrangement = 'Eccentric'
        if dice > 14:
            self.__gasarrangement = 'Epistellar'
        if self.__forbidden:
            if self.__snowline > self.__innerforbidden and self.__snowline < self.__outerforbidden:
                self.__gasarrangement = 'None'

    def place_first_gasgiant(self):
        orbit = 0
        if self.__gasarrangement == 'Conventional':
            orbit = (1 + (self.roller.roll_dice(2, -2) * 0.05)) * self.__snowline
        if self.__gasarrangement == 'Eccentric':
            orbit = self.roller.roll_dice(1, 0) * 0.125 * self.__snowline
        if self.__gasarrangement == 'Epistellar':
            orbit = self.roller.roll_dice(3, 0) * 0.1 * self.__innerlimit
        self.__firstgasorbit = orbit

    def createorbits(self):
        orbits = []
        if self.__gasarrangement == 'None':
            # Create orbits outwards from the innermost limit
            if self.__forbidden and self.__innerforbidden < self.__innerlimit:
                innermost = self.__outerforbidden
            else:
                innermost = self.__innerlimit
            orbits += [innermost]
            orbitsout = self.orbit_outward(innermost)
            orbits += orbitsout
        elif self.__gasarrangement == 'Epistellar':
            # Create orbits outwards. Since the epistellar GasGiant is closer to
            # the star than the inner orbital limit, special conditions apply
            orbits += [self.__firstgasorbit]
            startorbit = self.__firstgasorbit + 0.15
            # If the minimal distance is not within the orbital zone make the
            # next orbit right at the border
            if not self.allowed_orbit(startorbit):
                startorbit = self.__innerlimit
            orbits += [startorbit]
            orbitsout = self.orbit_outward(startorbit)
            orbits += orbitsout
        else:
            # Create orbits inwards then outwards from first gas giant
            orbits += [self.__firstgasorbit]
            orbitsin = self.orbit_inward(self.__firstgasorbit)
            orbitsout = self.orbit_outward(self.__firstgasorbit)
            orbits = orbitsin + orbits
            orbits += orbitsout
        self.__orbitarray = orbits

    def orbit_outward(self, startorbit):
        allowed = True
        orbits = []
        old_orbit = startorbit
        new_orbit = 0
        while (allowed):
            orbital_separation = OrbitalSpace[self.roller.roll_dice(3, 0)]
            new_orbit = old_orbit * orbital_separation
            if self.allowed_orbit(new_orbit) and new_orbit - old_orbit >= 0.15:
                orbits += [new_orbit]
                old_orbit = new_orbit
            else:
                allowed = False
                new_orbits = [old_orbit * 1.4, old_orbit * 2.0]
                success = False
                # Check 1.4 and 2.0 if allowed, take the first
                for possible_orbit in new_orbits:
                    if self.allowed_orbit(possible_orbit):
                        if possible_orbit - old_orbit >= 0.15:
                            success = True
                            new_orbit = possible_orbit
                            old_orbit = possible_orbit
                            break
                if success:
                    orbits += [new_orbit]
                    allowed = True
                else:
                    # If our searching yielded nothing, check if there is an
                    # allowed orbit with the minimal distance, and put that
                    if self.allowed_orbit(old_orbit + 0.15) and self.allowed_orbit(old_orbit * 1.4):
                        new_orbit = old_orbit + 0.15
                        orbits += [new_orbit]
                        old_orbit = new_orbit
                        allowed = True

        return orbits

    def orbit_inward(self, startorbit):
        allowed = True
        orbits = []
        oldorbit = startorbit
        neworbit = 0
        while (allowed):
            orbsep = OrbitalSpace[self.roller.roll_dice(3, 0)]
            neworbit = oldorbit / orbsep
            if self.allowed_orbit(neworbit) and oldorbit - neworbit >= 0.15:
                orbits = [neworbit] + orbits
                oldorbit = neworbit
            else:
                allowed = False
                # Check to fit one last orbit
                neworbit = oldorbit / 1.4
                if self.allowed_orbit(neworbit) and oldorbit - neworbit >= 0.15:
                    orbits = [oldorbit / 1.4] + orbits
                    # Because this worked we'll try to do this one more time
                    oldorbit = oldorbit / 1.4
                    allowed = True
        return orbits

    def make_content_list(self):
        """
        Initialize orbit content dictionary

        Make a dictionary: Orbit: Content. Initially this will only contain the
        first gas giant. (If gas giant arrangement is not "None")
        """

        self.__orbitcontents = dict.fromkeys(self.__orbitarray)

        # Put the first gas giant
        if self.__gasarrangement is not 'None':
            # Check whether roll bonus for size is applicable here
            bonus = self.gas_giant_bonus(self.__firstgasorbit)

            # Add a GasGiant to the dict
            self.__orbitcontents[self.__firstgasorbit] = GasGiant(
                self.parentstar, self.__firstgasorbit, bonus)

    def place_gas_giants(self):
        """
        Populate orbit content dictionary with gas giants

        Iterate through all empty orbits and decide whether to place a gas
        giant there. Also check whether the orbit is eligible for a bonus.
        """

        rollorbits = [orb for orb in self.__orbitarray if self.__orbitcontents[orb] is None]
        small_orbits = [orb for orb in rollorbits if orb < self.__snowline]
        large_orbits = [orb for orb in rollorbits if orb > self.__snowline]
        if self.__gasarrangement is 'Epistellar':
            for stellar_orbit in small_orbits:
                if self.roller.roll_dice(3, 0) <= 6:
                    self.__orbitcontents[stellar_orbit] = GasGiant(self.parentstar,
                                                                   stellar_orbit, True)
            for stellar_orbit in large_orbits:
                if self.roller.roll_dice(3, 0) <= 14:
                    self.__orbitcontents[stellar_orbit] = GasGiant(self.parentstar,
                                                                   stellar_orbit, self.gas_giant_bonus(stellar_orbit))
        elif self.__gasarrangement is 'Eccentric':
            for stellar_orbit in small_orbits:
                if self.roller.roll_dice(3, 0) <= 8:
                    self.__orbitcontents[stellar_orbit] = GasGiant(self.parentstar,
                                                                   stellar_orbit, True)
            for stellar_orbit in large_orbits:
                if self.roller.roll_dice(3, 0) <= 14:
                    self.__orbitcontents[stellar_orbit] = GasGiant(self.parentstar,
                                                                   stellar_orbit, self.gas_giant_bonus(stellar_orbit))
        elif self.__gasarrangement is 'Conventional':
            for stellar_orbit in large_orbits:
                if self.roller.roll_dice(3, 0) <= 15:
                    self.__orbitcontents[stellar_orbit] = GasGiant(self.parentstar,
                                                                   stellar_orbit, self.gas_giant_bonus(stellar_orbit))

    def gas_giant_bonus(self, orbit):
        bonus = orbit <= self.__snowline
        if not bonus:
            gg_index = self.__orbitarray.index(orbit)
            if gg_index > 0:
                bonus = self.__orbitarray[gg_index - 1] < self.__snowline
        return bonus

    def fill_orbits(self):
        """
        Fill empty orbits with non-jovian entities (worlds and asteroid belts)
        """

        # Determine eligible orbits to roll for
        roll_orbits = [orb for orb in self.__orbitarray if self.__orbitcontents[orb] is None]
        roll_orbits.sort()
        # Go through these orbits and determine the contents
        for orbit in roll_orbits:
            roll_mod = self.orbit_fill_modifier(self.__orbitarray.index(orbit))
            dice_roll = self.roller.roll_dice(3, roll_mod)
            if 4 <= dice_roll <= 6:
                obj = AsteroidBelt(self.parentstar, orbit)
            if 7 <= dice_roll <= 8:
                obj = Planet(self.parentstar, orbit, "Tiny")
            if 9 <= dice_roll <= 11:
                obj = Planet(self.parentstar, orbit, "Small")
            if 12 <= dice_roll <= 15:
                obj = Planet(self.parentstar, orbit, "Standard")
            if dice_roll >= 16:
                obj = Planet(self.parentstar, orbit, "Large")
            if not dice_roll <= 3:
                self.__orbitcontents[orbit] = obj
        # Now remove all orbits that still have None as content
        orc = {k: v for k, v in self.__orbitcontents.items() if v is not None}
        self.__orbitcontents = orc

    def name_contents(self):
        counter = 0
        for key in sorted(self.__orbitcontents):
            counter += 1
            name = '{}-{}'.format(self.parentstar.get_letter(), counter)
            self.__orbitcontents[key].set_name(name)
            self.__orbitcontents[key].set_number(counter)

    def orbit_fill_modifier(self, orbitindex):
        modifier = 0
        orbits = self.__orbitarray
        # If the orbit is adjacent to a forbidden zone
        if self.__forbidden:
            if orbitindex == 0 and self.__outerforbidden < orbits[orbitindex]:
                modifier -= 6
            if orbitindex == len(orbits) - 1 and self.__innerforbidden > orbits[orbitindex]:
                modifier -= 6

        # If the orbit is adjacent to the inner or outer limit
        if orbitindex == 0 or orbitindex == len(orbits) - 1:
            modifier -= 3

        # If the next orbit outward is occupied by a gas giant
        if orbitindex is not len(orbits) - 1:
            if self.__orbitcontents[orbits[orbitindex + 1]] is not None:
                if self.__orbitcontents[orbits[orbitindex + 1]].type() is "Gas Giant":
                    modifier -= 6

        # If the next orbit inward is occupied by a gas giant
        if orbitindex is not 0:
            if self.__orbitcontents[orbits[orbitindex - 1]] is not None:
                if self.__orbitcontents[orbits[orbitindex - 1]].type() is "Gas Giant":
                    modifier -= 3

        return modifier

    def make_eccentricities(self):
        for k, oc in self.__orbitcontents.items():
            if self.__gasarrangement == 'Conventional':
                bonus = -6
            elif k == list(self.__orbitcontents)[0] \
                    and self.__gasarrangement == 'Epistellar' and oc.type() == 'Gas Giant':
                bonus = -6
            elif self.__gasarrangement == 'Eccentric' and oc.type() == 'Gas Giant' and k < self.__snowline:
                bonus = +4
            else:
                bonus = 0
<<<<<<< HEAD
            oc.eccentricity, oc.min_max = oc.make_eccentricity(self.roller.roll_dice(3, bonus))
=======
            oc.eccentricity = oc.set_eccentricity(self.roller.roll_dice(3, bonus))
            oc.min_max = oc.make_min_max()
>>>>>>> c65d135d
            if oc.eccentricity > 0:
                oc.has_eccentricity = True

    def has_garden(self):
        ret = False
        for k, p in self.__orbitcontents.items():
            if p.type() == 'Terrestrial' and p.get_type() == 'Garden':
                ret = True
        return ret<|MERGE_RESOLUTION|>--- conflicted
+++ resolved
@@ -317,12 +317,8 @@
                 bonus = +4
             else:
                 bonus = 0
-<<<<<<< HEAD
-            oc.eccentricity, oc.min_max = oc.make_eccentricity(self.roller.roll_dice(3, bonus))
-=======
-            oc.eccentricity = oc.set_eccentricity(self.roller.roll_dice(3, bonus))
+            oc.eccentricity = oc.make_eccentricity(self.roller.roll_dice(3, bonus))
             oc.min_max = oc.make_min_max()
->>>>>>> c65d135d
             if oc.eccentricity > 0:
                 oc.has_eccentricity = True
 
