--- conflicted
+++ resolved
@@ -9,11 +9,7 @@
         self.roller = dice.DiceRoller()
         self.parent = parent_planet
         self.primary_star = primary_star
-<<<<<<< HEAD
         self.blackbody_temperature = self.make_blackbody_temperature()
-=======
-        self._bbtemp = self.make_blackbody_temperature()
->>>>>>> 1a72bf7f
         self.orbit = None
         self._sizeclass = self.make_size()
         self._type = self.make_type()
@@ -67,11 +63,7 @@
         return self.parent.get_blackbody_temp()
 
     def get_blackbody_temp(self):
-<<<<<<< HEAD
         return self.blackbody_temperature
-=======
-        return self._bbtemp
->>>>>>> 1a72bf7f
 
     def make_size(self):
         parent = self.parent
