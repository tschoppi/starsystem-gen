--- conflicted
+++ resolved
@@ -11,7 +11,6 @@
         self.primary_star = primary_star
         self.blackbody_temperature = self.make_blackbody_temperature()
         self.orbit = None
-<<<<<<< HEAD
         self.sizeclass = self.make_size()
         self.world_type = self.make_type()
         self.make_atmosphere()
@@ -27,43 +26,17 @@
         self.rvm, self.resources = self.make_resources()
         self.habitability = self.make_habitability()
         self.affinity = self.make_affinity()
-        self.make_orbit()
-        self.make_period()
-        self.make_tidals()
-        self.make_rotation()
-        self.make_calendar()
-=======
-        self._sizeclass = self.make_size()
-        self._type = self.make_type()
-        self.make_atmosphere()
-        self._hydrocover = self.make_hydrographics()
-        self._averagesurface, self._climatetype = self.make_climate()
-        self._density = self.make_density()
-        self._diameter = self.make_diameter()
-        self._surfacegravity = self.make_gravity()
-        self._mass = self.make_mass()
-        self._pressure, self._presscat = self.make_pressure()
-        self._volcanism = self.make_volcanism()
-        self._tectonic = self.make_tectonism()
-        self._rvm, self._resources = self.make_resources()
-        self._habitability = self.make_habitability()
-        self._affinity = self.make_affinity()
         self.orbit = self.make_orbit()
         self.period = self.make_period()
-        self._tte = self.make_tidals()
-        self._rotperiod = self.make_rotation()
-        self._alenday = self.make_calendar()
-        self._alenplanet = self.make_planet_length()
->>>>>>> c65d135d
+        self.tte = self.make_tidals()
+        self.rotperiod = self.make_rotation()
+        self.alenday = self.make_calendar()
+        self.alenplanet = self.make_planet_length()
 
     def print_info(self):
         print("         *** Moon {} Information *** ".format(self.get_angled_name()))
         # print("Parent Planet:\t{}".format(self.parent))
-<<<<<<< HEAD
         print("           World Type:\t{} ({})".format(self.sizeclass, self.get_type()))
-=======
-        print("           World Type:\t{} ({})".format(self._sizeclass, self.get_type()))
->>>>>>> c65d135d
         print("                Orbit:\t{} Earth Diameters".format(self.orbit))
         print("             Orb Per.:\t{} d".format(self.get_period()))
         print("             Rot Per.:\t{} d".format(self.get_rotation()))
@@ -109,11 +82,7 @@
         return IntToSize[childsize]
 
     def get_size(self):
-<<<<<<< HEAD
         return self.sizeclass
-=======
-        return self._sizeclass
->>>>>>> c65d135d
 
     def set_orbit(self, orbit):
         self.orbit = orbit
@@ -174,17 +143,10 @@
         r = self.get_orbit()
         tidal = 2230000 * m * d / r ** 3
         tte = tidal * self.primary_star.get_age() / m
-<<<<<<< HEAD
-        self.tte = round(tte)
+        return round(tte)
 
     def get_total_tidal_effect(self):
         return self.tte
-=======
-        return round(tte)
-
-    def get_total_tidal_effect(self):
-        return self._tte
->>>>>>> c65d135d
 
     def make_rotation(self):
         """
@@ -221,17 +183,10 @@
                 rotperiod = self.get_period()
         if self.roller.roll_dice(3, 0) >= 17:
             rotperiod = -rotperiod
-<<<<<<< HEAD
-        self.rotperiod = rotperiod
+        return rotperiod
 
     def get_rotation(self):
         return self.rotperiod
-=======
-        return rotperiod
-
-    def get_rotation(self):
-        return self._rotperiod
->>>>>>> c65d135d
 
     def make_calendar(self):
         """
@@ -243,11 +198,7 @@
             alen = None
         else:
             alen = s * r / (s - r)
-<<<<<<< HEAD
-        self.alenday = alen
-=======
         return alen
->>>>>>> c65d135d
 
     def make_planet_length(self):
         """
@@ -259,8 +210,7 @@
             alen = None
         else:
             alen = s * r / (s - r)
-<<<<<<< HEAD
-        self.alenplanet = alen
+        return alen
 
     def get_day_length(self):
         return self.alenday
@@ -276,24 +226,6 @@
 
     def get_angled_name(self):
         return "<" + self.name + ">"
-=======
-        return alen
-
-    def get_day_length(self):
-        return self._alenday
-
-    def get_planet_length(self):
-        return self._alenplanet
-
-    def set_name(self, name):
-        self._name = name
-
-    def get_name(self):
-        return self._name
-
-    def get_angled_name(self):
-        return "<" + self._name + ">"
->>>>>>> c65d135d
 
     def set_number(self, number):
         self.number = number
@@ -320,44 +252,23 @@
     def make_orbit(self):
         ptype = self.parent.type()
         if ptype == 'Gas Giant' and self.family == 'first':
-<<<<<<< HEAD
-            self.orbit = self.roller.roll_dice(1, 4) / 4. * self.parent.get_diameter()
-=======
             return self.roller.roll_dice(1, 4) / 4. * self.parent.get_diameter()
->>>>>>> c65d135d
         if ptype == 'Gas Giant' and self.family == 'third':
             # Make random orbits between 20 and 200 planetary diameters
             import random as r
             multiplier = r.uniform(20, 200)
-<<<<<<< HEAD
-            self.orbit = multiplier * self.parent.get_diameter()
+            return multiplier * self.parent.get_diameter()
 
         if ptype == 'Terrestrial':
-            self.orbit = self.roller.roll_dice(1, 4) / 4. * self.parent.get_diameter()
+            return self.roller.roll_dice(1, 4) / 4. * self.parent.get_diameter()
 
     def get_orbit(self):
         return self.orbit
-=======
-            return multiplier * self.parent.get_diameter()
-
-        if ptype == 'Terrestrial':
-            return self.roller.roll_dice(1, 4) / 4. * self.parent.get_diameter()
-
-    def get_orbit(self):
-        return self._orbit
->>>>>>> c65d135d
 
     def make_period(self):
         m = self.parent.get_mass()
         orbit = self.get_orbit()
-<<<<<<< HEAD
-        self.period = 0.166 * (orbit ** 3 / m) ** 0.5
+        return 0.166 * (orbit ** 3 / m) ** 0.5
 
     def get_period(self):
-        return self.period
-=======
-        return 0.166 * (orbit ** 3 / m) ** 0.5
-
-    def get_period(self):
-        return self._period
->>>>>>> c65d135d
+        return self.period