--- conflicted
+++ resolved
@@ -92,13 +92,9 @@
             provage = self.random_age()
             while self.__opencluster and provage > 2:
                 provage = self.random_age()
-<<<<<<< HEAD
-            self.__age = provage
+            return provage
         elif age <= 0:
             raise ValueError("Starsystem age needs to be larger than zero billion years.")
-=======
-            return provage
->>>>>>> d60f1e56
         else:
             return age
 
